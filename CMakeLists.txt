--- conflicted
+++ resolved
@@ -36,12 +36,6 @@
 OPTION(BUILD_DEPENDENCIES                      "Force local build of dependencies"  OFF)
 
 include(CMakeDependentOption)
-<<<<<<< HEAD
-CMAKE_DEPENDENT_OPTION(BUILD_TESTS_WITH_EIGEN  "Build tests with Eigen library"     OFF
-                                               "BUILD_TESTS"                        OFF)
-CMAKE_DEPENDENT_OPTION(BUILD_COVERAGE_ANALYSIS "Build code coverage analysis"       OFF
-                                               "BUILD_TESTS"                        OFF)
-=======
 CMAKE_DEPENDENT_OPTION(BUILD_TESTS_WITH_EIGEN  "Build tests with Eigen library" OFF
                                                "BUILD_TESTS"                    OFF)
 CMAKE_DEPENDENT_OPTION(BUILD_COVERAGE_ANALYSIS "Build code coverage analysis"   OFF
@@ -55,7 +49,6 @@
   "${TEST_SRC_PATH}/testSolarRadiationPressureAccelerationModel.cpp"
   "${TEST_SRC_PATH}/testTwoBodyMethods.cpp"
 )
->>>>>>> 406c6783
 
 # Set CMake build-type. If it not supplied by the user, the default built type is "Release".
 if(((NOT CMAKE_BUILD_TYPE)
